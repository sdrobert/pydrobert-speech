# Change Log

## Latest

<<<<<<< HEAD
- Added [pytorch](https://pytorch.org/) wrappers around computers under
  `pydrobert.speech.torch`.
=======
- The `axis` argument of `PreProcessor` is deprecated.
- `Dither` adds normally-distributed noise rather than uniform noise.
>>>>>>> c0cd9ac3

## v0.3.0

- Moved `AliasedFactory` and `alias_factory_subclass_from_arg` to `alias`
  submodule.
- Removed Python 3.6 support.
- Bug fix for issue #14 - Gammatone alpha coefficient wrong for ERB.
- Added `Stack` to `post`.
- Added `soundfile` decoding to `read_signal`.
- Removed catch-all condition for `read_signal` (when all else fails, try
  Kaldi and then `numpy.fromfile`). Breaks v0.2.0 behaviour. Needed for
  `soundfile`.
- Default for sphere decoding of u-law/a-law is now to convert to pcm-16 rather
  than to stay encoded.
- Removed `setup.py` (builds with `pyproject.toml` and `setup.cfg`).
- Removed conda recipe in prep for [conda-forge](https://conda-forge.org/).
- `version.py` -> `_version.py`
- Cleaned up documentation.

## v0.2.0

A considerable amount of refactoring occurred for this build, chiefly to get
rid of Python 2.7 support. While the functionality did not change much for this
version, we have switched from a `pkgutil`-style `pydrobert` namespace to
PEP-420-style namespaces. As a result, *this package is not
backwards-compatible with previous `pydrobert` packages!* Make sure that if any
of the following are installed, they exceed the following version thresholds:

- `pydrobert-param >0.2.0`
- `pydrobert-kaldi >0.5.3`
- `pydrobert-pytorch >0.2.1`

Miscellaneous other stuff:

- Type hints everywhere
- Shifted python source to `src/`
- Black-formatted remaining source
- Removed `future` dependency
- Shifted most of the configuration to `setup.cfg`, leaving only a shell
  in `setup.py` to remain compatible with Conda builds
- Added `pyproject.toml` for [PEP
  517](https://www.python.org/dev/peps/pep-0517/).
- `tox.ini` for TOX testing
- Switched to AppVeyor for CI
- Messed around with documentation a little bit
- Added changelog :D<|MERGE_RESOLUTION|>--- conflicted
+++ resolved
@@ -2,13 +2,10 @@
 
 ## Latest
 
-<<<<<<< HEAD
+- The `axis` argument of `PreProcessor` is deprecated.
+- `Dither` adds normally-distributed noise rather than uniform noise.
 - Added [pytorch](https://pytorch.org/) wrappers around computers under
   `pydrobert.speech.torch`.
-=======
-- The `axis` argument of `PreProcessor` is deprecated.
-- `Dither` adds normally-distributed noise rather than uniform noise.
->>>>>>> c0cd9ac3
 
 ## v0.3.0
 
